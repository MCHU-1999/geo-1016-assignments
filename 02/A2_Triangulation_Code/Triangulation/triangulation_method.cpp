--- conflicted
+++ resolved
@@ -28,8 +28,6 @@
 
 using namespace easy3d;
 
-<<<<<<< HEAD
-=======
 /**
  * @brief Solves a linear system Ax = b.
  * @param A Coefficient matrix.
@@ -252,7 +250,6 @@
     }
 }
 
->>>>>>> 75fc22d9
 void norm_transformation(const std::vector<Vector2D>& points, std::vector<Vector2D>& norm_points, Matrix33& T) {
     // Calculate centroid
     Vector2D centroid(0, 0);
