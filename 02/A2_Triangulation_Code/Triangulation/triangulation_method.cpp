--- conflicted
+++ resolved
@@ -59,11 +59,7 @@
         0, 0, 1
     );
 
-<<<<<<< HEAD
-    norm_points.resize(n);  // <--- Fix: Resize before accessing elements
-=======
     norm_points.resize(n);
->>>>>>> b90e3229
     for (int i = 0; i < n; i++) {
         norm_points[i] = (scale * points[i]) - norm_centroid;
     }
@@ -79,13 +75,6 @@
 Matrix cal_matrix_W(int n, const std::vector<Vector2D>& points_0, const std::vector<Vector2D>& points_1) {
     Matrix W(n, 9);
     for (int i = 0; i < n; i++) {
-<<<<<<< HEAD
-        // u_i  = norm_points_0[i].x()
-        // v_i  = norm_points_0[i].y()
-        // u_i' = norm_points_1[i].x()
-        // v_i' = norm_points_1[i].y()
-=======
->>>>>>> b90e3229
         double u0 = points_0[i].x(), v0 = points_0[i].y(), u1 = points_1[i].x(), v1 = points_1[i].y();
         W.set_row(i, {
             u1*u0, u1*v0, u1,
@@ -96,85 +85,6 @@
     return W;
 }
 
-<<<<<<< HEAD
-/**
- * @brief Performs 3D point triangulation from two images.
- *
- * Given two sets of 2D point correspondences from two images and known camera intrinsics,
- * this function reconstructs the 3D positions of the points and estimates the relative
- * pose (rotation and translation) between the two cameras.
- *
- * @param[in] fx Focal length in the x direction (same for both cameras).
- * @param[in] fy Focal length in the y direction (same for both cameras).
- * @param[in] cx X-coordinate of the principal point (same for both cameras).
- * @param[in] cy Y-coordinate of the principal point (same for both cameras).
- * @param[in] s Skew factor (same for both cameras).
- * @param[in] points_0 2D image points in the first image.
- * @param[in] points_1 2D image points in the second image.
- * @param[out] points_3d Reconstructed 3D points in world coordinates.
- * @param[out] R 3×3 matrix representing the recovered rotation of the 2nd camera.
- * @param[out] t 3D vector representing the recovered translation of the 2nd camera.
- * @return True on success, otherwise false.
- */
-bool Triangulation::triangulation(
-        double fx, double fy,
-        double cx, double cy,
-        double s,
-        const std::vector<Vector2D> &points_0,
-        const std::vector<Vector2D> &points_1,
-        std::vector<Vector3D> &points_3d,
-        Matrix33 &R,
-        Vector3D &t
-) const
-{
-    //--------------------------------------------------------------------------------------------------------------
-    // implementation starts ...
-    try {
-        // check if the input is valid (always good because you never known how others will call your function).
-        int n0 = points_0.size();
-        int n1 = points_1.size();
-        if (n0 < 6) throw std::invalid_argument("number of correspondences must >= 8, got " + std::to_string(n0));
-        if (n1 < 6) throw std::invalid_argument("number of correspondences must >= 8, got " + std::to_string(n1));
-        if (n0 != n1) throw std::invalid_argument("amount of points from both camera must match, got " + std::to_string(n0) + " and " + std::to_string(n1));
-
-
-        // Estimate relative pose of two views. This can be subdivided into
-        // estimate the fundamental matrix F;
-        std::vector<Vector2D> norm_points_0, norm_points_1;
-        Matrix33 T0, T1;
-        norm_transformation(points_0, norm_points_0, T0);
-        norm_transformation(points_1, norm_points_1, T1);
-
-        Matrix W = cal_matrix_W(n0, norm_points_0, norm_points_1);
-        Matrix U(n0, n0, 0.0), S(n0, 9, 0.0), V(9, 9, 0.0);
-        svd_decompose(W, U, S, V);
-
-        Matrix F(3, 3, V.get_column(8).data());
-        U = Matrix(3, 3, 0.0);
-        V = Matrix(3, 3, 0.0);
-        Matrix D(3, 3, 0.0);
-        svd_decompose(F, U, D, V);
-        D.set(2, 2, 0.0);
-
-        F = U*D*V;
-        F = T1.transpose() * F * T0;
-
-        // compute the essential matrix E
-        Matrix33 K({fx, s, cx, 0, fy, cy, 0, 0, 1});
-        Matrix33 E = K.transpose() * F * K;
-
-        // recover rotation R and t.
-        Matrix U_e(3, 3, 0.0), V_e(3, 3, 0.0);
-        Matrix S_e(3, 3, 0.0);
-        svd_decompose(E, U_e, S_e, V_e);
-
-        // Define the W matrix
-        Matrix33 W_matrix({
-            0, -1, 0,
-            1, 0, 0,
-            0, 0, 1
-        });
-=======
 /**
  * Estimate the fundamental matrix using the normalized 8-point algorithm
  * @param points_0 Points from first image
@@ -242,91 +152,11 @@
         1, 0, 0,
         0, 0, 1
     });
->>>>>>> b90e3229
 
     // Four possible solutions for R and t
     Matrix33 R1 = U * W * V.transpose();
     Matrix33 R2 = U * W.transpose() * V.transpose();
 
-<<<<<<< HEAD
-        // Ensure R has positive determinant (rotation matrix property)
-        if (determinant(R1) < 0) R1 = -R1;
-        if (determinant(R2) < 0) R2 = -R2;
-
-        // Translation is the last column of U (up to scale)
-        Vector3D t1(U_e.get_column(2)[0], U_e.get_column(2)[1], U_e.get_column(2)[2]);
-        Vector3D t2 = -t1;
-
-        // Four possible combinations of R and t
-        std::vector<Matrix33> rotations = {R1, R1, R2, R2};
-        std::vector<Vector3D> translations = {t1, t2, t1, t2};
-        std::vector<int> counter = {0, 0, 0, 0};
-        for (int i=0; i < 4; i++){
-            for (int j = 0; j < n0; j++) {
-                Vector3D temp_P = inverse(K) * points_0[i].homogeneous();
-                Vector3D Q = rotations[i] * temp_P + translations[i];
-                Vector3D temp_Q = inverse(K) * points_1[i].homogeneous();
-                Vector3D P = rotations[i].transpose() * (temp_Q - translations[i]);
-                if (P[2] > 0 && Q[2] > 0) {
-                    counter[i]++;
-                }
-            }
-        }
-        auto maxIt = std::max_element(counter.begin(), counter.end());
-        int maxIndex = std::distance(counter.begin(), maxIt);
-        R = rotations[maxIndex];
-        t = translations[maxIndex];
-        std::cout << "n= " << n0 << std::endl;
-        std::cout << "R1t1 count= " << counter[0] << std::endl;
-        std::cout << "R1t2 count= " << counter[1] << std::endl;
-        std::cout << "R2t1 count= " << counter[2] << std::endl;
-        std::cout << "R2t2 count= " << counter[3] << std::endl;
-        std::cout << "Selected R" << maxIndex/2 + 1 << "t" << maxIndex%2 + 1 << std::endl;
-        std::cout << "Selected R:\n" << rotations[maxIndex] << std::endl;
-        std::cout << "Selected t:\n" << translations[maxIndex] << std::endl << std::endl;
-
-        // Reconstruct 3D points. The main task is
-        // triangulate a pair of image points (i.e., compute the 3D coordinates for each corresponding point pair)
-        Matrix KR = K*R;
-        Matrix M0(3, 4, {
-            K[0][0], K[0][1], K[0][2], 0,
-            K[1][0], K[1][1], K[1][2], 0,
-            K[2][0], K[2][1], K[2][2], 0
-        });
-        Matrix M1(3, 4, {
-            KR[0][0], KR[0][1], KR[0][2], t[0],
-            KR[1][0], KR[1][1], KR[1][2], t[1],
-            KR[2][0], KR[2][1], KR[2][2], t[2]
-        });
-
-        Matrix A(4, 4);
-        U = Matrix(4, 4, 0.0);
-        S = Matrix(4, 4, 0.0);
-        V = Matrix(4, 4, 0.0);
-        for (int i = 0; i < n0; i++) {
-            A.set_row(0, points_0[i].x() * M0.get_row(2) - M0.get_row(0));
-            A.set_row(1, points_0[i].y() * M0.get_row(2) - M0.get_row(1));
-            A.set_row(2, points_1[i].x() * M1.get_row(2) - M1.get_row(0));
-            A.set_row(3, points_1[i].y() * M1.get_row(2) - M1.get_row(1));
-            
-            svd_decompose(A, U, S, V);
-            Vector4D P_homo = V.get_column(3);
-            points_3d.push_back(P_homo.cartesian());
-            // std::cout << "P= " << P_homo.cartesian() << std::endl;
-        }
-
-        // TODO: Don't forget to
-        //          - write your recovered 3D points into 'points_3d' (so the viewer can visualize the 3D points for you);
-        //          - write the recovered relative pose into R and t (the view will be updated as seen from the 2nd camera,
-        //            which can help you check if R and t are correct).
-        //       You must return either 'true' or 'false' to indicate whether the triangulation was successful (so the
-        //       viewer will be notified to visualize the 3D points and update the view).
-        //       There are a few cases you should return 'false' instead, for example:
-        //          - function not implemented yet;
-        //          - input not valid (e.g., not enough points, point numbers don't match);
-        //          - encountered failure in any step.
-        return points_3d.size() > 0;
-=======
     // Ensure R has positive determinant (rotation matrix property)
     if (determinant(R1) < 0) R1 = -R1;
     if (determinant(R2) < 0) R2 = -R2;
@@ -725,7 +555,6 @@
         Matrix A_inv = inverse(A);
         x = A_inv * b;
         return true;
->>>>>>> b90e3229
     }
     catch (const std::exception& e) {
         std::cerr << "Error solving linear system: " << e.what() << std::endl;
