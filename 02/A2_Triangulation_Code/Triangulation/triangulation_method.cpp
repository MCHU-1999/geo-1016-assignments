--- conflicted
+++ resolved
@@ -104,7 +104,7 @@
     std::vector<Vector3D>& points_3d
 );
 
-// To use the Levenberg-Marquardt method to solve a non-linear least squares method,
+// To use the Levenberg-Marquardt method to solve a non-linear least squares method, 
 // we need to define our own function that inherits 'Objective_LM'.
 class TriangulationObjective : public Objective_LM {
 private:
@@ -232,13 +232,13 @@
         // Set up combinations
         std::vector<Matrix33> rotations = {R1, R1, R2, R2};
         std::vector<Vector3D> translations = {t1, t2, t1, t2};
-
+        
         // =============================================================================================================
         // Select correct R, t and do the triangulation
         // =============================================================================================================
         bool success = linear_triangulation(K, R, t, rotations, translations, points_0, points_1, points_3d);
         if (!success) return false;
-
+        
         // =============================================================================================================
         // Calculate reprojection error (1)
         // =============================================================================================================
@@ -265,12 +265,7 @@
         if (!refinement_success) {
             std::cerr << "Non-linear refinement failed." << std::endl;
         }
-<<<<<<< HEAD
-        std::cout << "Refined " << num_refined << " out of " << points_3d.size() << " points" << std::endl;
-
-=======
-        
->>>>>>> c58dc082
+
         // =============================================================================================================
         // Calculate reprojection error (2)
         // =============================================================================================================
@@ -389,7 +384,7 @@
     try {
         std::vector<int> counter(4, 0);
         std::vector<std::vector<Vector3D>> all_points_3d(4);
-
+    
         for (int config = 0; config < 4; config++) {
             Matrix34 I0({   // First camera at origin [I|0]
                 1, 0, 0, 0,
@@ -403,7 +398,7 @@
             });
             Matrix34 M0 = K*I0;
             Matrix34 M1 = K*Rt;
-
+    
             // Triangulate points with current camera configuration
             for (int i = 0; i < points_0.size(); i++) {
                 Matrix A(4, 4);
@@ -411,33 +406,33 @@
                 A.set_row(1, points_0[i].y() * M0.get_row(2) - M0.get_row(1));
                 A.set_row(2, points_1[i].x() * M1.get_row(2) - M1.get_row(0));
                 A.set_row(3, points_1[i].y() * M1.get_row(2) - M1.get_row(1));
-
+    
                 // Solve using SVD
                 Matrix U_tri(4, 4), S_tri(4, 4), V_tri(4, 4);
                 svd_decompose(A, U_tri, S_tri, V_tri);
-
+    
                 // Get homogeneous point from last column of V
                 Vector4D P_homo = V_tri.get_column(3);
                 Vector3D P = P_homo.cartesian();
                 Vector3D Q = rotations[config] * P + translations[config];
                 all_points_3d[config].push_back(P);
-
+    
                 // Check if point is in front of both cameras
                 if (P.z() > 0 && Q.z() > 0) {
                     counter[config]++;
                 }
             }
         }
-
+    
         // Find configuration with most points in front of both cameras
         auto maxIt = std::max_element(counter.begin(), counter.end());
         int best_config = std::distance(counter.begin(), maxIt);
-
+    
         std::cout << "Points in front of both cameras:" << std::endl;
         std::cout << "R1t1: " << counter[0] << ", R1t2: " << counter[1] << std::endl;
         std::cout << "R2t1: " << counter[2] << ", R2t2: " << counter[3] << std::endl;
         std::cout << "Selected configuration: R" << (best_config/2 + 1) << "t" << (best_config%2 + 1) << std::endl;
-
+    
         // Get the best configuration
         Triangulated_3d = all_points_3d[best_config];
         R = rotations[best_config];
